--- conflicted
+++ resolved
@@ -10,12 +10,9 @@
 We adhere to the [keepachangelog](https://keepachangelog.com/en/1.0.0/) format (starting after version `1.27.0`).
 
 ## [Unreleased]
-<<<<<<< HEAD
+### Changes
 * Converted `scalafmt` integration to use a compile-only source set. (fixes [#524](https://github.com/diffplug/spotless/issues/524))
-=======
-### Changes
 * Add the `ktlint` rule in error messages when `ktlint` fails to apply a fix ([#1279](https://github.com/diffplug/spotless/pull/1279))
->>>>>>> f617d0e3
 
 ## [2.28.1] - 2022-08-10
 ### Fixed
