# spotless-lib and spotless-lib-extra releases

If you are a Spotless user (as opposed to developer), then you are probably looking for:

- [plugin-gradle/CHANGES.md](plugin-gradle/CHANGES.md)
- [plugin-maven/CHANGES.md](plugin-maven/CHANGES.md)

This document is intended for Spotless developers.

We adhere to the [keepachangelog](https://keepachangelog.com/en/1.0.0/) format (starting after version `1.27.0`).

## [Unreleased]
### Changed
* `LineEnding.GIT_ATTRIBUTES` now creates a policy whose serialized state can be relocated from one machine to another.  No user-visible change, but paves the way for remote build cache support in Gradle. ([#621](https://github.com/diffplug/spotless/pull/621))
### Added
* `prettier` will now autodetect the parser (and formatter) to use based on the filename, unless you override this using `config` or `configFile` with the option `parser` or `filepath`. ([#620](https://github.com/diffplug/spotless/pull/620))
<<<<<<< HEAD
* Added ANTLR4 support ([#326](https://github.com/diffplug/spotless/issues/326)).
=======
* `GitRatchet` now lives in `lib-extra`, and is shared across `plugin-gradle` and `plugin-maven` ([#626](https://github.com/diffplug/spotless/pull/626)).
### Changed
* **BREAKING** `FileSignature` can no longer sign folders, only files.  Signatures are now based only on filename (not path), size, and a content hash.  It throws an error if a signature is attempted on a folder or on multiple files with different paths but the same filename - it never breaks silently.  This change does not break any of Spotless' internal logic, so it is unlikely to affect any of Spotless' consumers either. ([#571](https://github.com/diffplug/spotless/pull/571))
  * This change allows the maven plugin to cache classloaders across subprojects when loading config resources from the classpath (fixes [#559](https://github.com/diffplug/spotless/issues/559)).
  * This change also allows the gradle plugin to work with the remote buildcache (fixes [#280](https://github.com/diffplug/spotless/issues/280)).
* **BREAKING** Heavy refactor of the `LicenseHeaderStep` public API.  Doesn't change internal behavior, but makes implementation of the gradle and maven plugins much easier. ([#628](https://github.com/diffplug/spotless/pull/628))
* **BREAKING** Removed all deprecated methods and classes from `lib` and `lib-extra`.
  * [#629](https://github.com/diffplug/spotless/pull/629) removes the code which wasn't being used in plugin-gradle or plugin-maven.
  * [#630](https://github.com/diffplug/spotless/pull/630) moves the code which was still being used in deprecated parts of plugin-gradle into `.deprecated` package in `plugin-gradle`, which allows us to break `lib` without a breaking change in `plugin-gradle`.
>>>>>>> f8198b5f

## [1.34.1] - 2020-06-17
### Changed
* Nodejs-based formatters `prettier` and `tsfmt` now use native node instead of the J2V8 approach. ([#606](https://github.com/diffplug/spotless/pull/606))
  * This removes the dependency to the no-longer-maintained Linux/Windows/macOs variants of J2V8.
  * This enables spotless to use the latest `prettier` versions (instead of being stuck at prettier version <= `1.19.0`)
  * Bumped default versions, prettier `1.16.4` -> `2.0.5`, tslint `5.12.1` -> `6.1.2`
* Our main branch is now called `main`. ([#613](https://github.com/diffplug/spotless/pull/613))

## [1.34.0] - 2020-06-05
### Added
* `LicenseHeaderStep.setLicenseHeaderYearsFromGitHistory`, which does an expensive search through git history to determine the oldest and newest commits for each file, and uses that to determine license header years. ([#604](https://github.com/diffplug/spotless/pull/604))

## [1.33.1] - 2020-06-04
* We are now running CI on windows. ([#596](https://github.com/diffplug/spotless/pull/596))
* We are now dogfooding `ratchetFrom` and `licenseHeader` with a `$YEAR` token to ensure that Spotless copyright headers stay up-to-date without adding noise to file history. ([#595](https://github.com/diffplug/spotless/pull/595))
* Added `LineEnding.nativeIsWin()`, `FileSignature.pathNativeToUnix()`, and `FileSignature.pathUnixToNative()`, along with many API-invisible fixes and cleanup. ([#592](https://github.com/diffplug/spotless/pull/592))

## [1.33.0] - 2020-06-03
### Added
* `LicenseHeaderStep` now has an `updateYearWithLatest` parameter which can update copyright headers to today's date. ([#593](https://github.com/diffplug/spotless/pull/593))
  * Parsing of existing years from headers is now more lenient.
  * The `LicenseHeaderStep` constructor is now public, which allows capturing its state lazily, which is helpful for setting defaults based on `ratchetFrom`.

## [1.32.0] - 2020-06-01
### Added
* `NodeJsGlobal.setSharedLibFolder` allows to set the location of nodejs shared libs. ([#586](https://github.com/diffplug/spotless/pull/586))
* `PaddedCell.isClean()` returns the instance of `PaddedCell.DirtyState` which represents clean. ([#590](https://github.com/diffplug/spotless/pull/590))
### Fixed
* Previously, the nodejs-based steps would throw `UnsatisfiedLinkError` if they were ever used from more than one classloader.  Now they can be used from any number of classloaders (important for gradle build daemon). ([#586](https://github.com/diffplug/spotless/pull/586))

## [1.31.0] - 2020-05-21
### Added
* `PaddedCell.calculateDirtyState` is now defensive about misconfigured character encoding. ([#575](https://github.com/diffplug/spotless/pull/575))

## [1.30.1] - 2020-05-17
### Fixed
* `PaddedCell.DirtyState::writeCanonicalTo(File)` can now create a new file if necessary (previously required to overwrite an existing file) ([#576](https://github.com/diffplug/spotless/pull/576)).

## [1.30.0] - 2020-05-11
### Added
* `PaddedCell.calculateDirtyState(Formatter, File, byte[])` to allow IDE integrations to send dirty editor buffers.

## [1.29.0] - 2020-05-05
### Added
* Support for google-java-format 1.8 (including test infrastructure for Java 11). ([#562](https://github.com/diffplug/spotless/issues/562))
* Improved PaddedCell such that it is as performant as non-padded cell - no reason not to have it always enabled.  Deprecated all of `PaddedCellBulk`. ([#561](https://github.com/diffplug/spotless/pull/561))
* Support for ktfmt 0.13 ([#569](https://github.com/diffplug/spotless/pull/569))
### Changed
* Updated a bunch of dependencies, most notably: ([#564](https://github.com/diffplug/spotless/pull/564))
  * jgit `5.5.0.201909110433-r` -> `5.7.0.202003110725-r`
  * gradle `6.2.2` -> `6.3`
  * spotbugs gradle plugin `2.0.0` -> `4.0.8`

## [1.28.1] - 2020-04-02
### Fixed
* Javadoc for the `ext/eclipse-*` projects.
* Replace the deprecated `compile` with `implementation` for the `ext/eclipse-*` projects.

## [1.28.0] - 2020-03-20
### Added
* Enable IntelliJ-compatible token `$today.year` for specifying the year in license header files. ([#542](https://github.com/diffplug/spotless/pull/542))
### Fixed
* Eclipse-WTP formatter (web tools platform, not java) could encounter errors in parallel multiproject builds [#492](https://github.com/diffplug/spotless/issues/492). Fixed for Eclipse-WTP formatter Eclipse version 4.13.0 (default version).
### Build
* All `CHANGES.md` are now in keepachangelog format. ([#507](https://github.com/diffplug/spotless/pull/507))
* We now use [javadoc.io](https://javadoc.io/) instead of github pages. ([#508](https://github.com/diffplug/spotless/pull/508))
* We no longer publish `-SNAPSHOT` for every build to `main`, since we have good [JitPack integration](https://github.com/diffplug/spotless/blob/main/CONTRIBUTING.md#gradle---any-commit-in-a-public-github-repo-this-one-or-any-fork). ([#508](https://github.com/diffplug/spotless/pull/508))
* Improved how we use Spotless on itself. ([#509](https://github.com/diffplug/spotless/pull/509))
* Fix build warnings when building on Gradle 6+, bump build gradle to 6.2.2, and fix javadoc links. ([#536](https://github.com/diffplug/spotless/pull/536))

## [1.27.0] - 2020-01-01
* Ignored `KtLintStepTest`, because [gradle/gradle#11752](https://github.com/gradle/gradle/issues/11752) is causing too many CI failures. ([#499](https://github.com/diffplug/spotless/pull/499))
    * Also fixed a minor problem in TestProvisioner.
* If you set the environment variable `SPOTLESS_EXCLUDE_MAVEN=true` then the maven plugin will be excluded from the build. ([#502](https://github.com/diffplug/spotless/pull/502))
    * We have set this in JitPack, as a workaround for [jitpack/jitpack.io#4112](https://github.com/jitpack/jitpack.io/issues/4112)
* Deprecated `SpotlessCache.clear()` in favor of the new `SpotlessCache.clearOnce(Object key)`. ([#501](https://github.com/diffplug/spotless/issues/#501))

## [1.26.1] - 2019-11-27
* Revert the change in console display of errors from 1.26.0 ([#485](https://github.com/diffplug/spotless/pull/485)) because [of these problems](https://github.com/diffplug/spotless/pull/485#issuecomment-552925932).
* Bugfix: Fix NPE in EclipseXmlFormatterStepImpl ([#489](https://github.com/diffplug/spotless/pull/489))

## [1.26.0] - 2019-11-11
* Fix project URLs in poms. ([#478](https://github.com/diffplug/spotless/pull/478))
* Fix `ImportSorter` crashing with empty files. ([#474](https://github.com/diffplug/spotless/pull/474))
    * Fixes [#305](https://github.com/diffplug/spotless/issues/305) StringIndexOutOfBoundsException for empty Groovy file when performing importOrder
* Bugfix: CDT version `4.12.0` now properly uses `9.8`, whereas before it used `9.7`. ([#482](https://github.com/diffplug/spotless/pull/482#discussion_r341380884))
* Add support for Eclipse 4.13 and all related formatters (JDT, CDT, WTP, and Groovy). ([#480](https://github.com/diffplug/spotless/issues/480))
* Bump default version of KtLint from `0.34.2` to `0.35.0`. ([#473](https://github.com/diffplug/spotless/issues/473))
* Several improvements to the console display of formatting errors. ([#465](https://github.com/diffplug/spotless/pull/465))
    * Visualize \r and \n as ␍ and ␊ when possible ([#465](https://github.com/diffplug/spotless/pull/465))
    * Make end-of-lines visible when file contains whitespace and end-of-line issues at the same time ([#465](https://github.com/diffplug/spotless/pull/465))
    * Print actual diff line instead of "1 more lines that didn't fit" ([#467](https://github.com/diffplug/spotless/issues/467))
* Automatically configure import order for IntelliJ IDEA with `.editorconfig` ([#486](https://github.com/diffplug/spotless/issues/486))

## [1.25.0] - 2019-10-06

* Add support for ktlint `0.34+`, and bump default version from `0.32.0` to `0.34.2`. ([#469](https://github.com/diffplug/spotless/pull/469))

## [1.24.3] - 2019-09-23
* Update jgit from `5.3.2.201906051522-r` to `5.5.0.201909110433-r`. ([#445](https://github.com/diffplug/spotless/pull/445))
  * Fixes [#410](https://github.com/diffplug/spotless/issues/410) AccessDeniedException in MinGW/ GitBash.
  * Also fixes occasional [hang on NFS due to filesystem timers](https://github.com/diffplug/spotless/pull/407#issuecomment-514824364).
* Eclipse-based formatters used to leave temporary files around ([#447](https://github.com/diffplug/spotless/issues/447)). This is now fixed, but only for eclipse 4.12+, no back-port to older Eclipse formatter versions is planned. ([#451](https://github.com/diffplug/spotless/issues/451))
* `PaddedCellBulk` had a bug where badly-formatted files with well-behaving formatters were being:
    - correctly formatted by "apply"
    - but incorrectly marked as good by "check"
    - this led to "check" says all good, but then "apply" still causes format (https://github.com/diffplug/spotless/issues/453)
    - combined with up-to-date checking, could lead to even more confusing results (https://github.com/diffplug/spotless/issues/338)
    - only affects the gradle plugin, since that was the only plugin to use this feature
* Minor change to `TestProvisioner`, which should fix the cache-breaking issues, allowing us to speed-up the CI builds a bit.
* Bumped `scalafmt` default version from `1.1.0` to `2.0.1`, since there are [bugs](https://github.com/diffplug/spotless/issues/454) in the old default ([#458](https://github.com/diffplug/spotless/pull/458)).

## [1.24.1] - 2019-08-12
* Fixes class loading issue with Java 9+ ([#426](https://github.com/diffplug/spotless/pull/426)).

## [1.24.0] - 2019-07-29
* Updated default eclipse-wtp from 4.8.0 to 4.12.0 ([#423](https://github.com/diffplug/spotless/pull/423)).
* Updated default eclipse-groovy from 4.10 to 4.12.0 ([#423](https://github.com/diffplug/spotless/pull/423)).
* Updated default eclipse-jdt from 4.11.0 to 4.12.0 ([#423](https://github.com/diffplug/spotless/pull/423)).
* Updated default eclipse-cdt from 4.11.0 to 4.12.0 ([#423](https://github.com/diffplug/spotless/pull/423)).
    * **KNOWN BUG - accidentally published CDT 9.7 rather than 9.8 - fixed in 1.26.0**
* Added new maven coordinates for scalafmt 2.0.0+, maintains backwards compatability ([#415](https://github.com/diffplug/spotless/issues/415))

## [1.23.1] - 2019-06-17
* Fixes incorrect M2 cache directory path handling of Eclipse based formatters ([#401](https://github.com/diffplug/spotless/issues/401))
* Update jgit from `4.9.0.201710071750-r` to `5.3.2.201906051522-r` because gradle project is sometimes broken by `apache httpcomponents` in transitive dependency. ([#407](https://github.com/diffplug/spotless/pull/407))

## [1.23.0] - 2019-04-24
* Updated default ktlint from 0.21.0 to 0.32.0, and Maven coords to com.pinterest ([#394](https://github.com/diffplug/spotless/pull/394))

## [1.22.0] - 2019-04-15
* Updated default eclipse-cdt from 4.7.3a to 4.11.0 ([#390](https://github.com/diffplug/spotless/pull/390)).

## [1.21.1] - 2019-03-29
* Fixes incorrect plugin and pom metadata in `1.21.0` ([#388](https://github.com/diffplug/spotless/issues/388)).

## [1.21.0] - 2019-03-28
* We now use a remote build cache to speed up CI builds.  Reduced build time from ~13 minutes to as low as ~3 minutes, dependending on how deep the change is ([#380](https://github.com/diffplug/spotless/pull/380)).
* Updated default eclipse-wtp from 4.7.3b to 4.8.0 ([#382](https://github.com/diffplug/spotless/pull/382)).
* Updated default eclipse-groovy from 4.8.1 to 4.10.0 ([#382](https://github.com/diffplug/spotless/pull/382)).
* Updated default eclipse-jdt from 4.10.0 to 4.11.0 ([#384](https://github.com/diffplug/spotless/pull/384)).

## [1.20.0] - 2019-03-11
* Made npm package versions of [`prettier`](https://prettier.io/) and [`tsfmt`](https://github.com/vvakame/typescript-formatter) (and its internal packages) configurable. ([#363](https://github.com/diffplug/spotless/pull/363))
  * Updated default npm package version of `prettier` from 1.13.4 to 1.16.4
  * Updated default npm package version of internally used typescript package from 2.9.2 to 3.3.3 and tslint package from 5.1.0 to 5.12.0 (both used by `tsfmt`)
* Updated default eclipse-wtp from 4.7.3a to 4.7.3b ([#371](https://github.com/diffplug/spotless/pull/371)).
* Configured `build-scan` plugin in build ([#356](https://github.com/diffplug/spotless/pull/356)).
  * Runs on every CI build automatically.
  * Users need to opt-in on their local machine.
* Default behavior of XML formatter changed to ignore external URIs ([#369](https://github.com/diffplug/spotless/issues/369)).
  * **WARNING RESOLVED: By default, xml formatter no longer downloads external entities. You can opt-in to resolve external entities by setting resolveExternalURI to true. However, if you do opt-in, be sure that all external entities are referenced over https and not http, or you may be vulnerable to XXE attacks.**

## [1.19.0] - 2019-03-11
**WARNING: xml formatter in this version may be vulnerable to XXE attacks, fixed in 1.20.0 (see [#358](https://github.com/diffplug/spotless/issues/358)).**

* Security fix: Updated groovy, c/c++, and eclipse WTP formatters so that they download their source jars securely using `https` rather than `http` ([#360](https://github.com/diffplug/spotless/issues/360)).
* Updated default eclipse-jdt from 4.9.0 to 4.10.0 ([#368](https://github.com/diffplug/spotless/pull/368))

## [1.18.0] - 2019-02-11
**WARNING: xml formatter in this version may be vulnerable to XXE attacks, fixed in 1.20.0 (see [#358](https://github.com/diffplug/spotless/issues/358)).**

* CSS and XML extensions are discontinued ([#325](https://github.com/diffplug/spotless/pull/325)).
* Provided features with access to SLF4J interface of build tools. ([#236](https://github.com/diffplug/spotless/issues/236))
* Updated default google-java-format from 1.5 to 1.7 ([#335](https://github.com/diffplug/spotless/issues/335)).
* `ImportOrderStep.createFromFile` is now lazy ([#218](https://github.com/diffplug/spotless/issues/218)).

## [1.17.0] - 2018-10-30
**WARNING: xml formatter in this version may be vulnerable to XXE attacks, fixed in 1.20.0 (see [#358](https://github.com/diffplug/spotless/issues/358)).**

* Updated default eclipse-jdt from 4.7.3a to 4.9.0 ([#316](https://github.com/diffplug/spotless/pull/316)). New version addresses enum-tab formatting bug in 4.8 ([#314](https://github.com/diffplug/spotless/issues/314)).

## [1.16.0] - 2018-10-30
**WARNING: xml formatter in this version may be vulnerable to XXE attacks, fixed in 1.20.0 (see [#358](https://github.com/diffplug/spotless/issues/358)).**

* Minor support for plugin-gradle and plugin-maven CSS plugins ([#311](https://github.com/diffplug/spotless/pull/311)).

## [1.15.0] - 2018-09-23
**WARNING: xml formatter in this version may be vulnerable to XXE attacks, fixed in 1.20.0 (see [#358](https://github.com/diffplug/spotless/issues/358)).**

* Added C/C++ support ([#232](https://github.com/diffplug/spotless/issues/232)).
* Integrated Eclipse CDT formatter ([#274](https://github.com/diffplug/spotless/pull/274))
* Extended dependency provisioner to exclude transitives on request ([#297](https://github.com/diffplug/spotless/pull/297)).This prevents unnecessary downloads of unused transitive dependencies for Eclipse based formatter steps.
* Updated default groovy-eclipse from 4.8.0 to 4.8.1 ([#288](https://github.com/diffplug/spotless/pull/288)). New version is based on [Groovy-Eclipse 3.0.0](https://github.com/groovy/groovy-eclipse/wiki/3.0.0-Release-Notes).
* Integrated Eclipse WTP formatter ([#290](https://github.com/diffplug/spotless/pull/290))
* Updated JSR305 annotation from 3.0.0 to 3.0.2 ([#274](https://github.com/diffplug/spotless/pull/274))
* Migrated from FindBugs annotations 3.0.0 to SpotBugs annotations 3.1.6 ([#274](https://github.com/diffplug/spotless/pull/274))
* `Formatter` now implements `AutoCloseable`.  This means that users of `Formatter` are expected to use the try-with-resources pattern.  The reason for this change is so that `FormatterFunc.Closeable` actually works. ([#284](https://github.com/diffplug/spotless/pull/284))* Added [`prettier`](https://prettier.io/) and [`tsfmt`](https://github.com/vvakame/typescript-formatter) support, as well as general infrastructure for calling `nodeJS` code using `j2v8` ([#283](https://github.com/diffplug/spotless/pull/283)).

## [1.14.0] - 2018-07-24
* Updated default groovy-eclipse from 4.6.3 to 4.8.0 ([#244](https://github.com/diffplug/spotless/pull/244)). New version allows to ignore internal formatter errors/warnings.
* Updated default eclipse-jdt from 4.7.2 to 4.8.0 ([#239](https://github.com/diffplug/spotless/pull/239)). New version fixes a bug preventing Java code formatting within JavaDoc comments ([#191](https://github.com/diffplug/spotless/issues/191)).
* Eclipse formatter versions decoupled from Spotless formatter step implementations to allow independent updates of maven-based Eclipse dependencies. ([#253](https://github.com/diffplug/spotless/pull/253))
* Use guaranteed binary and source compatibility between releases of Scalafmt. ([#260](https://github.com/diffplug/spotless/pull/260))

## [1.13.0] - 2018-06-01
* Add line and column numbers to ktlint errors. ([#251](https://github.com/diffplug/spotless/pull/251))

## [1.12.0] - 2018-05-14
* Fixed a bug in `LicenseHeaderStep` which caused an exception with some malformed date-aware licenses. ([#222](https://github.com/diffplug/spotless/pull/222))
* Updated default ktlint from 0.14.0 to 0.21.0
* Add ability to pass custom options to ktlint in gradle plugin. See plugin-gradle/README for details.

## [1.11.0] - 2018-02-26
* Added default indentation of `4` to `IndentStep`. ([#209](https://github.com/diffplug/spotless/pull/209))

## [1.10.0] - 2018-02-15
* LicenseHeaderStep now supports customizing the year range separator in copyright notices. ([#199](https://github.com/diffplug/spotless/pull/199))
* Breaking change to testlib - removed `ResourceHarness.write` and added `ResourceHarness.[set/assert]File` for easier-to-read tests. ([#203](https://github.com/diffplug/spotless/pull/203))

## [1.9.0] - 2018-02-05
* Updated default ktlint from 0.6.1 to 0.14.0
* Updated default google-java-format from 1.3 to 1.5
* Updated default eclipse-jdt from 4.7.1 to 4.7.2
* Added a configuration option to `googleJavaFormat` to switch the formatter style ([#193](https://github.com/diffplug/spotless/pull/193))

## [1.8.0] - 2018-01-02
* LicenseHeaderStep now supports time-aware copyright notices in license headers. ([#179](https://github.com/diffplug/spotless/pull/179), thanks to @baptistemesta)

## [1.7.0] - 2018-12-02
* Updated default eclipse-jdt version to `4.7.1` from `4.6.3`.
* Updated jgit from `4.5.0.201609210915-r` to `4.9.0.201710071750-r`.
* Updated concurrent-trees from `2.6.0` to `2.6.1` (performance improvement).
* Added `dbeaverSql` formatter step, for formatting sql scripts. ([#166](https://github.com/diffplug/spotless/pull/166))
  + Many thanks to [Baptiste Mesta](https://github.com/baptistemesta) for porting to Spotless.
  + Many thanks to [DBeaver](https://dbeaver.jkiss.org/) and the [DBeaver contributors](https://github.com/serge-rider/dbeaver/graphs/contributors) for building the implementation.

## [1.6.0] - 2017-09-29
* Added `public static boolean PaddedCell::applyAnyChanged(Formatter formatter, File file)`.

## [1.5.1] - 2017-08-14
* Added `KtLintStep.createForScript`.

## [1.5.0] - 2017-08-13
* Deprecated `ImportOrderStep.createFromOrder(List<String>` in favor of `(String...`.

## [1.4.1] - 2017-07-11
* Default eclipse version for `EclipseFormatterStep` bumped to `4.6.3` from `4.6.1`. ([#116](https://github.com/diffplug/spotless/issues/116))
* Default scalafmt version for `ScalaFmtStep` bumped to `1.1.0` from `0.5.7` ([#124](https://github.com/diffplug/spotless/pull/124))
  + Also added support for the API change to scalafmt introduced in `0.7.0-RC1`

## [1.4.0] - 2017-05-21
* `ImportOrderStep` can now handle multi-line comments and misplaced imports.
  + Especially helpful for Groovy and Gradle files.

## [1.3.2] - 2017-05-03
* Fixed a bug in `PaddedCellBulk.check()` which caused a `check` to fail even after an `apply` for cases which caused CYCLE.

## [1.3.0] - 2017-04-11
* Added support for Groovy via [greclipse](https://github.com/groovy/groovy-eclipse).
* When a JarState resolution failed, it threw a Gradle-specific error message. That message has been moved out of `lib` and into `plugin-gradle` where it belongs.

## [1.2.0] - 2017-04-03
* Deprecated `FileSignature.from` in favor of `FileSignature.signAsSet` and the new `FileSignature.signAsList`.
* Added a `FormatterProperties` class which loads `.properties` files and eclipse-style `.xml` files.
* `SerializableFileFilter.skipFilesNamed` can now skip multiple file names.
* Update default KtLint from 0.3.1 to 0.6.1.
  + This means we no longer look for rules in the typo package `com.gihub.shyiko`, now only in `com.github.shyiko` (note the `t`).

## [1.1.0] - 2017-02-27
* Added support for Scala via [scalafmt](https://github.com/olafurpg/scalafmt).
* Added support for Kotlin via [ktlint](https://github.com/pinterest/ktlint).
* Better error messages for JarState.
* Improved test harnessing.
* Formatter now has pluggable exception policies,

## [1.0.0] - 2017-01-09
* Initial release!<|MERGE_RESOLUTION|>--- conflicted
+++ resolved
@@ -14,10 +14,8 @@
 * `LineEnding.GIT_ATTRIBUTES` now creates a policy whose serialized state can be relocated from one machine to another.  No user-visible change, but paves the way for remote build cache support in Gradle. ([#621](https://github.com/diffplug/spotless/pull/621))
 ### Added
 * `prettier` will now autodetect the parser (and formatter) to use based on the filename, unless you override this using `config` or `configFile` with the option `parser` or `filepath`. ([#620](https://github.com/diffplug/spotless/pull/620))
-<<<<<<< HEAD
+* `GitRatchet` now lives in `lib-extra`, and is shared across `plugin-gradle` and `plugin-maven` ([#626](https://github.com/diffplug/spotless/pull/626)).
 * Added ANTLR4 support ([#326](https://github.com/diffplug/spotless/issues/326)).
-=======
-* `GitRatchet` now lives in `lib-extra`, and is shared across `plugin-gradle` and `plugin-maven` ([#626](https://github.com/diffplug/spotless/pull/626)).
 ### Changed
 * **BREAKING** `FileSignature` can no longer sign folders, only files.  Signatures are now based only on filename (not path), size, and a content hash.  It throws an error if a signature is attempted on a folder or on multiple files with different paths but the same filename - it never breaks silently.  This change does not break any of Spotless' internal logic, so it is unlikely to affect any of Spotless' consumers either. ([#571](https://github.com/diffplug/spotless/pull/571))
   * This change allows the maven plugin to cache classloaders across subprojects when loading config resources from the classpath (fixes [#559](https://github.com/diffplug/spotless/issues/559)).
@@ -26,7 +24,6 @@
 * **BREAKING** Removed all deprecated methods and classes from `lib` and `lib-extra`.
   * [#629](https://github.com/diffplug/spotless/pull/629) removes the code which wasn't being used in plugin-gradle or plugin-maven.
   * [#630](https://github.com/diffplug/spotless/pull/630) moves the code which was still being used in deprecated parts of plugin-gradle into `.deprecated` package in `plugin-gradle`, which allows us to break `lib` without a breaking change in `plugin-gradle`.
->>>>>>> f8198b5f
 
 ## [1.34.1] - 2020-06-17
 ### Changed
