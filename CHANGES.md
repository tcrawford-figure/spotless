--- conflicted
+++ resolved
@@ -11,15 +11,12 @@
 
 ## [Unreleased]
 ### Added
-<<<<<<< HEAD
-* Added support for `google-java-format`'s `skip-javadoc-formatting` option. ([#1793](https://github.com/diffplug/spotless/pull/1793))
-=======
 * Add support for biome. The Rome project [was renamed to Biome](https://biomejs.dev/blog/annoucing-biome/).
   The configuration is still the same, but you should switch to the new `biome` tag / function and adjust
   the version accordingly. ([#1804](https://github.com/diffplug/spotless/issues/1804)).
->>>>>>> 00b9f771
-### Fixed
-* Added support for plugins when using Prettier version `3.0.0` and newer. ([#1802](https://github.com/diffplug/spotless/pull/1802))
+* Add support for `google-java-format`'s `skip-javadoc-formatting` option. ([#1793](https://github.com/diffplug/spotless/pull/1793))
+### Fixed
+* Fix support for plugins when using Prettier version `3.0.0` and newer. ([#1802](https://github.com/diffplug/spotless/pull/1802))
 ### Changes
 * Bump default `flexmark` version to latest `0.64.0` -> `0.64.8`. ([#1801](https://github.com/diffplug/spotless/pull/1801))
 * Bump default `ktlint` version to latest `0.50.0` -> `1.0.0`. ([#1808](https://github.com/diffplug/spotless/pull/1808))
