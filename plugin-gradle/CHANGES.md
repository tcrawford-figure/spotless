--- conflicted
+++ resolved
@@ -4,18 +4,14 @@
 
 ## [Unreleased]
 ### Changes
-* Use palantir-java-format 2.38.0 on Java 21. ([#1920](https://github.com/diffplug/spotless/pull/1920))
-* Bump default `googleJavaFormat` version to latest `1.17.0` -> `1.18.1`. ([#1920](https://github.com/diffplug/spotless/pull/1920))
-### Fixed
-* Make `KtfmtConfig.ConfigurableStyle#configure` public. ([#1926](https://github.com/diffplug/spotless/pull/1926))
-<<<<<<< HEAD
-### Changes
-* Bump default `ktfmt` version to latest `0.44` -> `0.46`. ([#1927](https://github.com/diffplug/spotless/pull/1927))
-=======
 * **BREAKING CHANGE** `6.23.0` made breaking changes to the ABI of the `KotlinExtension` and `GroovyExtension`. Those are reflected retroactively now.
   - Previously, we had done semver on the Gradle plugin based only on buildscript compatibility.
   - From now on, we will consider ABI for the benefit of convention-based plugins.
->>>>>>> 7717dba8
+* Bump default `googleJavaFormat` version to latest `1.17.0` -> `1.18.1`. ([#1920](https://github.com/diffplug/spotless/pull/1920))
+* Bump default `ktfmt` version to latest `0.44` -> `0.46`. ([#1927](https://github.com/diffplug/spotless/pull/1927))
+* Use palantir-java-format 2.38.0 on Java 21. ([#1920](https://github.com/diffplug/spotless/pull/1920))
+### Fixed
+* Make `KtfmtConfig.ConfigurableStyle#configure` public. ([#1926](https://github.com/diffplug/spotless/pull/1926))
 
 ## [6.23.2] - 2023-12-01
 ### Fixed
