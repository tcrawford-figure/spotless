--- conflicted
+++ resolved
@@ -3,17 +3,14 @@
 We adhere to the [keepachangelog](https://keepachangelog.com/en/1.0.0/) format (starting after version `3.27.0`).
 
 ## [Unreleased]
-<<<<<<< HEAD
 ### Added
 * If you use `ratchetFrom` and `licenseHeader`, the year in your license header will now be automatically kept up-to-date for changed files. For example, if the current year is 2020: ([#593](https://github.com/diffplug/spotless/pull/593))
   * `/** Copyright 2020 */` -> unchanged
   * `/** Copyright 1990 */` -> `/** Copyright 1990-2020 */`
   * `/** Copyright 1990-1993 */` -> `/** Copyright 1990-2020 */`
   * You can disable this behavior with `licenseHeader(...).updateYearWithLatest(false)`, or you can enable it without using `ratchetFrom` by using `updateYearWithLatest(true)` (not recommended).
-=======
 ### Fixed
 * `ratchetFrom` had a bug (now fixed) such that it reported all files outside the root directory as changed. ([#594](https://github.com/diffplug/spotless/pull/594))
->>>>>>> 061b981d
 
 ## [4.1.0] - 2020-06-01
 ### Added
