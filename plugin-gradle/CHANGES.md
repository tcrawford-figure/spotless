--- conflicted
+++ resolved
@@ -8,14 +8,11 @@
 ### Added
 * Full support for the Gradle buildcache - previously only supported local, now supports remote too. Fixes [#566](https://github.com/diffplug/spotless/issues/566) and [#280](https://github.com/diffplug/spotless/issues/280), via changes in [#621](https://github.com/diffplug/spotless/pull/621) and [#571](https://github.com/diffplug/spotless/pull/571).
 * `prettier` will now autodetect the parser (and formatter) to use based on the filename, unless you override this using `config()` or `configFile()` with the option `parser` or `filepath`. ([#620](https://github.com/diffplug/spotless/pull/620))
-<<<<<<< HEAD
+* (user-invisible) moved the deprecated lib code which was only being used in deprecated parts of `plugin-gradle` into the `.libdeprecated` package. ([#630](https://github.com/diffplug/spotless/pull/630))
 * Added ANTLR4 support ([#326](https://github.com/diffplug/spotless/issues/326)).
-=======
-* (user-invisible) moved the deprecated lib code which was only being used in deprecated parts of `plugin-gradle` into the `.libdeprecated` package. ([#630](https://github.com/diffplug/spotless/pull/630))
 ### Fixed
 * LineEndings.GIT_ATTRIBUTES is now a bit more efficient, and paves the way for remote build cache support in Gradle. ([#621](https://github.com/diffplug/spotless/pull/621))
 * `ratchetFrom` now ratchets from the merge base of `HEAD` and the specified branch.  This fixes the surprising behavior when a remote branch advanced ([#631](https://github.com/diffplug/spotless/pull/631) fixes [#627](https://github.com/diffplug/spotless/issues/627)).
->>>>>>> f8198b5f
 
 ## [4.4.0] - 2020-06-19
 ### Added
