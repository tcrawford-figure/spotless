--- conflicted
+++ resolved
@@ -22,12 +22,13 @@
 import java.util.regex.Pattern;
 
 import org.assertj.core.api.Assertions;
+import org.gradle.api.Project;
+import org.gradle.testfixtures.ProjectBuilder;
 import org.junit.Test;
 
 import com.diffplug.common.base.StringPrinter;
 
 public class DiffMessageFormatterTest extends ResourceHarness {
-<<<<<<< HEAD
 	private CheckFormatTask create(File... files) {
 		return create(Arrays.asList(files));
 	}
@@ -36,34 +37,12 @@
 		Project project = ProjectBuilder.builder().withProjectDir(folder.getRoot()).build();
 		CheckFormatTask task = project.getTasks().create("underTest", CheckFormatTask.class);
 		task.lineEndingsPolicy = LineEnding.UNIX.createPolicy();
-=======
-	private FormatTask create(File... files) throws Exception {
-		return create(Arrays.asList(files));
-	}
-
-	private FormatTask create(List<File> files) throws Exception {
-		FormatTask task = createTask(ext -> {});
-		task.check = true;
->>>>>>> 112438fd
 		task.target = files;
 		return task;
 	}
 
-<<<<<<< HEAD
 	private void assertTaskFailure(CheckFormatTask task, String... expectedLines) {
-		try {
-			task.execute();
-			Assert.fail();
-		} catch (TaskExecutionException e) {
-			GradleException cause = (GradleException) e.getCause();
-			String msg = cause.getMessage();
-			String firstLine = "The following files had format violations:\n";
-			String lastLine = "\nRun 'gradlew spotlessApply' to fix these violations.";
-			Assertions.assertThat(msg).startsWith(firstLine).endsWith(lastLine);
-=======
-	private void assertTaskFailure(FormatTask task, String... expectedLines) {
 		String msg = getTaskErrorMessage(task);
->>>>>>> 112438fd
 
 		String firstLine = "The following files had format violations:\n";
 		String lastLine = "\nRun 'gradlew spotlessApply' to fix these violations.";
@@ -75,13 +54,8 @@
 	}
 
 	@Test
-<<<<<<< HEAD
-	public void lineEndingProblem() throws IOException {
+	public void lineEndingProblem() throws Exception {
 		CheckFormatTask task = create(createTestFile("testFile", "A\r\nB\r\nC\r\n"));
-=======
-	public void lineEndingProblem() throws Exception {
-		FormatTask task = create(createTestFile("testFile", "A\r\nB\r\nC\r\n"));
->>>>>>> 112438fd
 		assertTaskFailure(task,
 				"    testFile",
 				"    @@ -1,3 +1,3 @@",
@@ -94,13 +68,8 @@
 	}
 
 	@Test
-<<<<<<< HEAD
-	public void whitespaceProblem() throws IOException {
+	public void whitespaceProblem() throws Exception {
 		CheckFormatTask task = create(createTestFile("testFile", "A \nB\t\nC  \n"));
-=======
-	public void whitespaceProblem() throws Exception {
-		FormatTask task = create(createTestFile("testFile", "A \nB\t\nC  \n"));
->>>>>>> 112438fd
 		task.steps.add(FormatterStep.create("trimTrailing", input -> {
 			Pattern pattern = Pattern.compile("[ \t]+$", Pattern.UNIX_LINES | Pattern.MULTILINE);
 			return pattern.matcher(input).replaceAll("");
@@ -117,13 +86,8 @@
 	}
 
 	@Test
-<<<<<<< HEAD
-	public void multipleFiles() throws IOException {
+	public void multipleFiles() throws Exception {
 		CheckFormatTask task = create(
-=======
-	public void multipleFiles() throws Exception {
-		FormatTask task = create(
->>>>>>> 112438fd
 				createTestFile("A", "1\r\n2\r\n"),
 				createTestFile("B", "3\n4\r\n"));
 		assertTaskFailure(task,
