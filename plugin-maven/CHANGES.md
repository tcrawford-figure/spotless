--- conflicted
+++ resolved
@@ -5,15 +5,11 @@
 ## [Unreleased]
 ### Added
 * Support for `MAC_CLASSIC` (`\r`) line ending ([#1243](https://github.com/diffplug/spotless/pull/1243) fixes [#1196](https://github.com/diffplug/spotless/issues/1196))
-<<<<<<< HEAD
 ### Changes
-* Bump default `ktlint` version to latest `0.45.2` -> `0.46.1` [#1239](https://github.com/diffplug/spotless/issues/1239)
-  * Note that we now require `ktlint >= 0.46.0` due to frequent compatibility breakages
-=======
-### Changed
-* Minimum required `diktat` version bumped to `1.2.0` ([#1246](https://github.com/diffplug/spotless/pull/1246))
-  * Default bumped from `1.1.0` -> `1.2.0`
->>>>>>> d951b890
+* Bump default `ktlint` version to latest `0.45.2` -> `0.46.1` ([#1239](https://github.com/diffplug/spotless/issues/1239))
+  * Minimum supported version also bumped to `0.46.0` (we have abandoned strong backward compatibility for `ktlint`, from here on out Spotless will only support the most-recent breaking change).
+* Bump default `diktat` version to latest `1.1.0` -> `1.2.0` ([#1246](https://github.com/diffplug/spotless/pull/1246))
+  * Minimum supported version also bumped to `1.2.0` (diktat is based on ktlint and has the same backward compatibility issues).
 
 ## [2.22.8] - 2022-06-11
 ### Fixed
