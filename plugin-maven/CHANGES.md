# spotless-plugin-maven releases

We adhere to the [keepachangelog](https://keepachangelog.com/en/1.0.0/) format (starting after version `1.27.0`).

## [Unreleased]

## [2.31.0] - 2023-01-26
### Added
<<<<<<< HEAD
* A synthesis log with the number of considered files is added after each formatter execution [#1507](https://github.com/diffplug/spotless/pull/1507)
=======
* Prettier will now suggest to install plugins if a parser cannot be inferred from the file extension ([#1511](https://github.com/diffplug/spotless/pull/1511))
* Jackson (`json` and `yaml`) has new `spaceBeforeSeparator` option
  * **POTENTIALLY BREAKING** `spaceBeforeSeparator` is defaulted to false while the formatter was behaving with `<spaceBeforeSeparator>true<spaceBeforeSeparator/>`
* Introduce `<json><jackson/></json>` ([#1492](https://github.com/diffplug/spotless/pull/1492))
  * **POTENTIALLY BREAKING** `JacksonYaml` is now configured with a `Map<String, Boolean>` to configure features
* Allow to specify node executable for node-based formatters using `nodeExecutable` parameter ([#1500](https://github.com/diffplug/spotless/pull/1500))
>>>>>>> f9b0c7bf
### Fixed
* The default list of type annotations used by `formatAnnotations` has had 8 more annotations from the Checker Framework added [#1494](https://github.com/diffplug/spotless/pull/1494)
* **POTENTIALLY BREAKING** Generate the correct qualifiedRuleId for Ktlint 0.48.x [#1495](https://github.com/diffplug/spotless/pull/1495)
### Changes
* **POTENTIALLY BREAKING** Bump minimum JRE from 8 to 11 ([#1514](https://github.com/diffplug/spotless/pull/1514) part 1 of [#1337](https://github.com/diffplug/spotless/issues/1337))
  * You can bump your build JRE without bumping your requirements ([docs](https://maven.apache.org/plugins/maven-compiler-plugin/examples/set-compiler-source-and-target.html)).
* Spotless' custom build was replaced by [`maven-plugin-development`](https://github.com/britter/maven-plugin-development). ([#1496](https://github.com/diffplug/spotless/pull/1496) fixes [#554](https://github.com/diffplug/spotless/issues/554))
* **POTENTIALLY BREAKING** Removed support for KtLint 0.3x and 0.45.2 ([#1475](https://github.com/diffplug/spotless/pull/1475))
  * `KtLint` does not maintain a stable API - before this PR, we supported every breaking change in the API since 2019.
  * From now on, we will support no more than 2 breaking changes at a time.
* `npm`-based formatters `ESLint`, `prettier` and `tsfmt` delay their `npm install` call until the formatters are first used. ([#1522](https://github.com/diffplug/spotless/pull/1522)
* Bump default `ktlint` version to latest `0.48.1` -> `0.48.2` ([#1529](https://github.com/diffplug/spotless/pull/1529))
* Bump default `scalafmt` version to latest `3.6.1` -> `3.7.1` ([#1529](https://github.com/diffplug/spotless/pull/1529))

## [2.30.0] - 2023-01-13
### Added
* Add option `editorConfigFile` for `ktLint` [#142](https://github.com/diffplug/spotless/issues/142)
  * **POTENTIALLY BREAKING** `ktlint` step now modifies license headers. Make sure to put `licenseHeader` *after* `ktlint`.
* Added `skipLinesMatching` option to `licenseHeader` to support formats where license header cannot be immediately added to the top of the file (e.g. xml, sh). ([#1441](https://github.com/diffplug/spotless/pull/1441))
* Add JSON support ([#1446](https://github.com/diffplug/spotless/pull/1446))
* Add YAML support through Jackson ([#1478](https://github.com/diffplug/spotless/pull/1478))
* Added support for npm-based [ESLint](https://eslint.org/)-formatter for javascript and typescript ([#1453](https://github.com/diffplug/spotless/pull/1453))
* Better suggested messages when user's default is set by JVM limitation. ([#995](https://github.com/diffplug/spotless/pull/995))
### Fixed
* Support `ktlint` 0.48+ new rule disabling syntax ([#1456](https://github.com/diffplug/spotless/pull/1456)) fixes ([#1444](https://github.com/diffplug/spotless/issues/1444))
* Fix subgroups leading catch all matcher.
### Changes
* Bump default `ktlint` version to latest `0.47.1` -> `0.48.1` ([#1456](https://github.com/diffplug/spotless/pull/1456))
* Reduce spurious invalidations of the up-to-date index file ([#1461](https://github.com/diffplug/spotless/pull/1461))
* Bump default version for `prettier` from `2.0.5` to `2.8.1` ([#1453](https://github.com/diffplug/spotless/pull/1453))

## [2.29.0] - 2023-01-02
### Added
* Added support for M2E's incremental compilation ([#1414](https://github.com/diffplug/spotless/pull/1414) fixes [#1413](https://github.com/diffplug/spotless/issues/1413))
### Fixed
* Improve memory usage when using git ratchet ([#1426](https://github.com/diffplug/spotless/pull/1426))
* Support `ktlint` 0.48+ ([#1432](https://github.com/diffplug/spotless/pull/1432)) fixes ([#1430](https://github.com/diffplug/spotless/issues/1430))
### Changes
* Bump default `ktlint` version to latest `0.47.1` -> `0.48.0` ([#1432](https://github.com/diffplug/spotless/pull/1432))
* Bump default `ktfmt` version to latest `0.41` -> `0.42` ([#1421](https://github.com/diffplug/spotless/pull/1421))

## [2.28.0] - 2022-11-24
### Added
* `importOrder` now support groups of imports without blank lines ([#1401](https://github.com/diffplug/spotless/pull/1401))
### Fixed
* Don't treat `@Value` as a type annotation [#1367](https://github.com/diffplug/spotless/pull/1367)
* Support `ktlint_disabled_rules` in `ktlint` 0.47.x [#1378](https://github.com/diffplug/spotless/pull/1378)
* Share git repositories across projects when using ratchet ([#1426](https://github.com/diffplug/spotless/pull/1426))
### Changes
* Bump default `ktfmt` version to latest `0.40` -> `0.41` ([#1340](https://github.com/diffplug/spotless/pull/1340))
* Bump default `scalafmt` version to latest `3.5.9` -> `3.6.1` ([#1373](https://github.com/diffplug/spotless/pull/1373))
* Bump default `diktat` version to latest `1.2.3` -> `1.2.4.2` ([#1393](https://github.com/diffplug/spotless/pull/1393))
* Bump default `palantir-java-format` version to latest `2.10` -> `2.28` ([#1393](https://github.com/diffplug/spotless/pull/1393))

## [2.27.2] - 2022-10-10
### Fixed
* `replace` and `replaceRegex` steps now allow you to replace something with an empty string, previously this would generate a null pointer exception. (fixes [#1359](https://github.com/diffplug/spotless/issues/1359))

## [2.27.1] - 2022-09-28
### Fixed
* `skip` config key should work again now. ([#1353](https://github.com/diffplug/spotless/pull/1353) fixes [#1227](https://github.com/diffplug/spotless/issues/1227) and [#491](https://github.com/diffplug/spotless/issues/491))

## [2.27.0] - 2022-09-19
### Added
* Support for `editorConfigOverride` in `ktlint`, `plugin-maven`. ([#1335](https://github.com/diffplug/spotless/pull/1335) fixes [#1334](https://github.com/diffplug/spotless/issues/1334))

## [2.26.0] - 2022-09-14
### Added
* `formatAnnotations` step to correct formatting of Java type annotations.  It puts type annotations on the same line as the type that they qualify.  Run it after a Java formatting step, such as `googleJavaFormat`. ([#1275](https://github.com/diffplug/spotless/pull/1275))
### Changes
* Bump default `ktfmt` version to latest `0.39` -> `0.40` ([#1312](https://github.com/diffplug/spotless/pull/1312))
* Bump default `ktlint` version to latest `0.46.1` -> `0.47.1` ([#1303](https://github.com/diffplug/spotless/pull/1303))
  * Also restored support for older versions of ktlint back to `0.31.0`

## [2.25.0] - 2022-08-23
### Added
* `scalafmt` integration now has a configuration option `majorScalaVersion` that allows you to configure the Scala version that gets resolved from the maven artifact ([#1283](https://github.com/diffplug/spotless/pull/1283))
### Changes
* Add the `ktlint` rule in error messages when `ktlint` fails to apply a fix ([#1279](https://github.com/diffplug/spotless/pull/1279))
* Bump default `scalafmt` to latest `3.0.8` -> `3.5.9` (removed support for pre-`3.0.0`) ([#1283](https://github.com/diffplug/spotless/pull/1283))

## [2.24.1] - 2022-08-10
### Fixed
* Fix Clang not knowing the filename and changing the format ([#1268](https://github.com/diffplug/spotless/pull/1268) fixes [#1267](https://github.com/diffplug/spotless/issues/1267)).
### Changes
* Bump default `diktat` version to latest `1.2.1` -> `1.2.3` ([#1266](https://github.com/diffplug/spotless/pull/1266))

## [2.24.0] - 2022-07-28
### Added
* Clang and Black no longer break the build when the binary is unavailable, if they will not be run during that build ([#1257](https://github.com/diffplug/spotless/pull/1257)).
* License header support for Kotlin files without `package` or `@file` but do at least have `import` ([#1263](https://github.com/diffplug/spotless/pull/1263)).

## [2.23.0] - 2022-06-30
### Added
* Support for `MAC_CLASSIC` (`\r`) line ending ([#1243](https://github.com/diffplug/spotless/pull/1243) fixes [#1196](https://github.com/diffplug/spotless/issues/1196))
### Changes
* Bump default `ktlint` version to latest `0.45.2` -> `0.46.1` ([#1239](https://github.com/diffplug/spotless/issues/1239))
  * Minimum supported version also bumped to `0.46.0` (we have abandoned strong backward compatibility for `ktlint`, from here on out Spotless will only support the most-recent breaking change).
* Bump default `diktat` version to latest `1.1.0` -> `1.2.1` ([#1246](https://github.com/diffplug/spotless/pull/1246))
  * Minimum supported version also bumped to `1.2.1` (diktat is based on ktlint and has the same backward compatibility issues).
* Bump default `ktfmt` version to latest `0.37` -> `0.39` ([#1240](https://github.com/diffplug/spotless/pull/1240))

## [2.22.8] - 2022-06-11
### Fixed
* `PalantirJavaFormatStep` no longer needs the `--add-exports` calls in `MAVEN_OPTS` or `.mvn/jvm.config`. ([#1233](https://github.com/diffplug/spotless/pull/1233))

## [2.22.7] - 2022-06-10
### Fixed
* (Second try) `googleJavaFormat` and `removeUnusedImports` works on JDK16+ without jvm args workaround. ([#1228](https://github.com/diffplug/spotless/pull/1228))
  * If you have a bunch of `--add-exports` calls in `MAVEN_OPTS` or `.mvn/jvm.config`, you should be able to remove them. (fixes [#834](https://github.com/diffplug/spotless/issues/834#issuecomment-817524058))

## [2.22.6] - 2022-06-05
### Fixed
* `googleJavaFormat` and `removeUnusedImports` works on JDK16+ without jvm args workaround. ([#1224](https://github.com/diffplug/spotless/pull/1224))
  * If you have a bunch of `--add-exports` calls in `MAVEN_OPTS` or `.mvn/jvm.config`, you should be able to remove them. (fixes [#834](https://github.com/diffplug/spotless/issues/834#issuecomment-817524058))

## [2.22.5] - 2022-05-10
### Fixed
* Update the `black` version regex to fix `19.10b0` and earlier. (fixes [#1195](https://github.com/diffplug/spotless/issues/1195), regression introduced in `2.22.2`)
### Changes
* Bump default `ktfmt` version to latest `0.36` -> `0.37`. ([#1200](https://github.com/diffplug/spotless/pull/1200))

## [2.22.4] - 2022-05-03
### Changes
* Bump default `diktat` version to latest `1.0.1` -> `1.1.0`. ([#1190](https://github.com/diffplug/spotless/pull/1190))
  * Converted `diktat` integration to use a compile-only source set. (fixes [#524](https://github.com/diffplug/spotless/issues/524))
  * Use the full path to a file in `diktat` integration. (fixes [#1189](https://github.com/diffplug/spotless/issues/1189))

## [2.22.3] - 2022-04-27
### Changes
* Bump default `ktfmt` version to latest `0.35` -> `0.36`. ([#1183](https://github.com/diffplug/spotless/issues/1183))
* Bump default `google-java-format` version to latest `1.13.0` -> `1.15.0`.
  * ~~This means it is no longer necessary to use the `--add-exports` workaround (fixes [#834](https://github.com/diffplug/spotless/issues/834)).~~ `--add-exports` workaround is still needed.

## [2.22.2] - 2022-04-22
### Fixed
* Fixed support for Python Black's new version reporting. ([#1170](https://github.com/diffplug/spotless/issues/1170))
* Error messages for unexpected file encoding now works on Java 8. (fixes [#1081](https://github.com/diffplug/spotless/issues/1081))
### Changes
* Bump default `black` version to latest `19.10b0` -> `22.3.0`. ([#1170](https://github.com/diffplug/spotless/issues/1170))
* Bump default `ktfmt` version to latest `0.34` -> `0.35`. ([#1159](https://github.com/diffplug/spotless/pull/1159))
* Bump default `ktlint` version to latest `0.43.2` -> `0.45.2`. ([#1177](https://github.com/diffplug/spotless/pull/1177))

## [2.22.1] - 2022-04-06
### Fixed
* Git user config and system config also included for defaultEndings configuration. ([#540](https://github.com/diffplug/spotless/issues/540))

## [2.22.0] - 2022-03-28
### Added
* Added support for setting custom parameters for Kotlin ktfmt in Maven plugin. ([#1145](https://github.com/diffplug/spotless/pull/1145))

## [2.21.0] - 2022-02-19
### Added
* Magic value 'NONE' for disabling ratchet functionality ([#1134](https://github.com/diffplug/spotless/issues/1134))

### Changed
* Use SLF4J for logging ([#1116](https://github.com/diffplug/spotless/issues/1116))

## [2.20.2] - 2022-02-09
### Changed
* Bump default ktfmt `0.30` -> `0.31` ([#1118](https://github.com/diffplug/spotless/pull/1118)).
### Fixed
* Add full support for git worktrees ([#1119](https://github.com/diffplug/spotless/pull/1119)).

## [2.20.1] - 2022-02-01
* Bump default versions of formatters ([#1095](https://github.com/diffplug/spotless/pull/1095)).
  * google-java-format `1.12.0` -> `1.13.0`
  * ktfmt `0.29` -> `0.30`
* Added support for git property `core.autocrlf` ([#540](https://github.com/diffplug/spotless/issues/540))

## [2.20.0] - 2022-01-13
### Added
* Added support for the [palantir-java-format](https://github.com/palantir/palantir-java-format) Java formatter ([#1083](https://github.com/diffplug/spotless/pull/1083)).

## [2.19.2] - 2022-01-10
### Fixed
* Enabling the upToDateChecking with the plugin configured inside pluginManagement, with an additional dependency and running under Maven 3.6.3 leads to a java.io.NotSerializableException. ([#1074](https://github.com/diffplug/spotless/pull/1074)).

## [2.19.1] - 2022-01-07
### Fixed
* Update IndentStep to allow leading space on multiline comments ([#1072](https://github.com/diffplug/spotless/pull/1072)).

## [2.19.0] - 2022-01-06
### Added
* Support custom index files for incremental up-to-date checking ([#1055](https://github.com/diffplug/spotless/pull/1055)).
### Fixed
* Remove Java files from default Maven Groovy formatting ([#1051](https://github.com/diffplug/spotless/pull/1051)).
  * Before this release, the default target of groovy was
    * `src/main/groovy/**/*.groovy`
    * `src/test/groovy/**/*.groovy`
    * `src/main/java/**/*.java`
    * `src/test/java/**/*.java`
  * This release removes the `.java` includes.
### Changed
* Bumped default DiKTat from `0.4.0` to `1.0.1`. This is a breaking change for DiKTat users on the default version, because some rules were renamed/changed. Check [DiKTat changelog](https://github.com/analysis-dev/diktat/releases) for details.

## [2.18.0] - 2021-12-23
### Added
* Incremental up-to-date checking ([#935](https://github.com/diffplug/spotless/pull/935)).
* Support for Markdown with `flexmark` at `0.62.2` ([#1011](https://github.com/diffplug/spotless/pull/1011)).

## [2.17.7] - 2021-12-16
### Fixed
* `ratchetFrom` is now faster ([#1038](https://github.com/diffplug/spotless/pull/1038)).

## [2.17.6] - 2021-12-05
### Changed
* Bumped default ktlint from `0.43.0` to `0.43.2`.

## [2.17.5] - 2021-12-01
### Changed
* Bump jgit version ([#992](https://github.com/diffplug/spotless/pull/992)).
  * jgit `5.10.0.202012080955-r` -> `5.13.0.202109080827-r`

## [2.17.4] - 2021-11-09
### Changed
* Bump default formatter versions ([#989](https://github.com/diffplug/spotless/pull/989))
  * google-java-format `1.11.0` -> `1.12.0`
  * ktlint `0.42.1` -> `0.43.0`
  * ktfmt `0.27` -> `0.29`
  * scalafmt `3.0.0` -> `3.0.8`

## [2.17.3] - 2021-10-26
### Changed
* Added support and bump Eclipse formatter default versions to `4.21` for `eclipse-groovy`. Change is only applied for JVM 11+.
* Added support for ktlint's FilenameRule ([#974](https://github.com/diffplug/spotless/pull/974)).

### Fixed
 * Revert change from 2.17.2 regarding [skip bug](https://github.com/diffplug/spotless/pull/969) because fixing the skip bug caused inconsistent behavior between `check.skip` and `apply.skip`.
 * [skip bug](https://github.com/diffplug/spotless/issues/968) if ratchetFrom is specified, the build will still fail in if no Git repository is found, even if `skip` is true (new fix).

### Fixed
 * Temporary workspace deletion for Eclipse based formatters on JVM shutdown ([#967](https://github.com/diffplug/spotless/issues/967)). Change is only applied for Eclipse versions using JVM 11+, no back-port to older versions is planned.

## [2.17.2] - 2021-10-14
### Fixed
 * [skip bug](https://github.com/diffplug/spotless/issues/968) if ratchetFrom is specified, the build will still fail in if no Git repository is found, even if `skip` is true.

## [2.17.1] - 2021-10-13
### Fixed
 * [module-info formatting](https://github.com/diffplug/spotless/pull/958) in `eclipse-jdt` versions `4.20` and `4.21`. Note that the problem also affects older versions.
 * Added workaround to support projects using git worktrees ([#965](https://github.com/diffplug/spotless/pull/965))

## [2.17.0] - 2021-10-04
### Added
* Added `wildcardsLast` option for Java `importOrder` ([#956](https://github.com/diffplug/spotless/pull/956))

## [2.16.0] - 2021-10-02
### Added
* Added support for JBDI bind list params in sql formatter ([#955](https://github.com/diffplug/spotless/pull/955))

## [2.15.0] - 2021-09-30
### Added
* Added support for custom JSR223 formatters ([#945](https://github.com/diffplug/spotless/pull/945))
* Added support for formatting and sorting Maven POMs ([#946](https://github.com/diffplug/spotless/pull/946))

## [2.14.0] - 2021-09-27
### Added
* Added support for calling local binary formatters ([#949](https://github.com/diffplug/spotless/pull/949))
### Changed
* Added support and bump Eclipse formatter default versions to `4.21` for `eclipse-cdt`, `eclipse-jdt`, `eclipse-wtp`. Change is only applied for JVM 11+.
* Added `groupArtifact` option for `google-java-format` ([#944](https://github.com/diffplug/spotless/pull/944))

## [2.13.1] - 2021-09-20
### Changed
* Added support and bump Eclipse formatter default versions for JVM 11+. For older JVMs the previous defaults remain.
  * `eclipse-cdt` from `4.16` to `4.20`
  * `eclipse-groovy` from `4.19` to `4.20`
  * `eclipse-jdt` from `4.19` to `4.20`
  * `eclipse-wtp` from `4.18` to `4.20`

## [2.13.0] - 2021-09-04
### Added
* Added support for `google-java-format`'s `skip-reflowing-long-strings` option ([#929](https://github.com/diffplug/spotless/pull/929))

## [2.12.3] - 2021-08-20
### Changed
* Added support for [scalafmt 3.0.0](https://github.com/scalameta/scalafmt/releases/tag/v3.0.0) and bump default scalafmt version to `3.0.0` ([#913](https://github.com/diffplug/spotless/pull/913)).
* Bump default versions ([#915](https://github.com/diffplug/spotless/pull/915))
  * `ktfmt` from `0.24` to `0.27`
  * `ktlint` from `0.35.0` to `0.42.1`
  * `google-java-format` from `1.10.0` to `1.11.0`

## [2.12.2] - 2021-07-20
### Fixed
 * Improved [SQL formatting](https://github.com/diffplug/spotless/pull/897) with respect to comments

## [2.12.1] - 2021-06-17

### Fixed
* Fixed IndexOutOfBoundsException in parallel execution of `eclipse-groovy` formatter ([#877](https://github.com/diffplug/spotless/issues/877))

## [2.12.0] - 2021-06-10
### Added
* Added support for `eclipse-cdt` at `4.19.0`. Note that version requires Java 11 or higher.
* Added support for `eclipse-groovy` at `4.18.0` and `4.19.0`.
* Added support for `eclipse-wtp` at `4.19.0`. Note that version requires Java 11 or higher.
### Changed
* Bump `eclipse-groovy` default version from `4.17.0` to `4.19.0`.

## [2.11.1] - 2021-05-13
### Fixed
* Node is re-installed if some other build step removed it ([#863](https://github.com/diffplug/spotless/issues/863))

## [2.11.0] - 2021-05-03
### Added
* Added support for [python](README.md#python), specifically [black](README.md#black).
### Changed
* Update ktfmt from 0.21 to 0.24
### Fixed
* The `<url>` field in the maven POM is now set correctly ([#798](https://github.com/diffplug/spotless/issues/798))

## [2.10.3] - 2021-04-21
### Fixed
* Explicitly separate target file from git arguments when parsing year for license header to prevent command from failing on argument-like paths ([#847](https://github.com/diffplug/spotless/pull/847))

## [2.10.2] - 2021-04-20
### Fixed
* LicenseHeaderStep treats address as copyright year ([#716](https://github.com/diffplug/spotless/issues/716))

## [2.10.1] - 2021-04-13
### Fixed
* Fix license header bug for years in range ([#840](https://github.com/diffplug/spotless/pull/840)).

## [2.10.0] - 2021-04-10
### Added
* Added support for `eclipse-jdt` at `4.19.0`.
### Changed
* Bump `eclipse-jdt` default version from `4.18.0` to `4.19.0`.
* Bump `google-java-format` default version from `1.9` to `1.10.0`.
* Expose configuration exceptions from scalafmt ([#837](https://github.com/diffplug/spotless/issues/837))

## [2.9.0] - 2021-03-05
### Added
* Bump ktfmt to 0.21 and add support to Google and Kotlinlang formats ([#812](https://github.com/diffplug/spotless/pull/812))

## [2.8.1] - 2021-02-16
### Fixed
* Allow licence headers to be blank ([#801](https://github.com/diffplug/spotless/pull/801)).

## [2.8.0] - 2021-02-09
### Added
* Support for diktat ([#789](https://github.com/diffplug/spotless/pull/789))

## [2.7.0] - 2021-01-04
### Added
* Added ability to specify dropbox style for ktfmt `<style>DROPBOX</style>` ([#764](https://github.com/diffplug/spotless/pull/764))
* Added support for `eclipse-cdt`, `eclipse-jdt`, and `eclipse-wtp` at `4.18.0`.
### Changed
* Bump `eclipse-jdt` default version from `4.17.0` to `4.18.0`.
* Bump `eclipse-wtp` default version from `4.17.0` to `4.18.0`.
* Bump `ktfmt` default version from `0.16` to `0.19` ([#748](https://github.com/diffplug/spotless/issues/748) and [#773](https://github.com/diffplug/spotless/issues/773)).
### Fixed
* Fixed `ratchetFrom` support for git-submodule ([#746](https://github.com/diffplug/spotless/issues/746)).
* Fixed `ratchetFrom` excess memory consumption ([#735](https://github.com/diffplug/spotless/issues/735)).
* `ktfmt` v0.19+ with dropbox-style works again ([#765](https://github.com/diffplug/spotless/pull/765)).
* `prettier` no longer throws errors on empty files ([#751](https://github.com/diffplug/spotless/pull/751)).
* Fixed error when running on root of windows mountpoint ([#760](https://github.com/diffplug/spotless/pull/760)).
* Fix broken test for spotlessFiles parameter on windows ([#737](https://github.com/diffplug/spotless/pull/737)).

## [2.6.1] - 2020-11-16
### Fixed
* Fixed a bug which occurred if the root directory of the project was also the filesystem root ([#732](https://github.com/diffplug/spotless/pull/732)).
* Upgraded org.codehaus.plexus:plexus-utils to its latest version (3.3.0) to improve directory scanning time ([#729](https://github.com/diffplug/spotless/pull/729)).
  * Whether this helps with the directory scanning time is unconfirmed, please report your experience in the issue above.

## [2.6.0] - 2020-11-13
### Added
* Added support to npm-based steps for picking up `.npmrc` files ([#727](https://github.com/diffplug/spotless/pull/727))
### Fixed
* Fixed bug in import order which woudld cause trailing empty strings to get dropped ([731](https://github.com/diffplug/spotless/issues/731))
  * e.g. `<importorder><order>java,javafx,com.mycompany,</order></importorder>`
* Bump JGit from `5.8.0` to `5.9.0` to improve performance ([#726](https://github.com/diffplug/spotless/issues/726))

## [2.5.0] - 2020-10-20
### Added
* Added support for eclipse-cdt 4.14.0, 4.16.0 and 4.17.0 ([#722](https://github.com/diffplug/spotless/pull/722)).
* Added support for eclipse-groovy 4.14.0, 4.15.0, 4.16.0 and 4.17.0 ([#722](https://github.com/diffplug/spotless/pull/722)).
* Added support for eclipse-jdt 4.17.0 ([#722](https://github.com/diffplug/spotless/pull/722)).
* Added support for eclipse-wtp 4.14.0, 4.15.0, 4.16.0 and 4.17.0 ([#722](https://github.com/diffplug/spotless/pull/722)).
### Changed
* Updated default eclipse-cdt from 4.13.0 to 4.16.0 ([#722](https://github.com/diffplug/spotless/pull/722)). Note that version 4.17.0 is supported, but requires Java 11 or higher.
* Updated default eclipse-groovy from 4.13.0 to 4.17.0 ([#722](https://github.com/diffplug/spotless/pull/722)).
* Updated default eclipse-jdt from 4.16.0 to 4.17.0 ([#722](https://github.com/diffplug/spotless/pull/722)).
* Updated default eclipse-wtp from 4.13.0 to 4.17.0 ([#722](https://github.com/diffplug/spotless/pull/722)).

## [2.4.2] - 2020-10-05
### Fixed
* Improve speed by ~4x when using `<ratchetFrom>` ([#701](https://github.com/diffplug/spotless/pull/706)).

## [2.4.1] - 2020-09-18
### Fixed
* Don't assume that file content passed into Prettier is at least 50 characters (https://github.com/diffplug/spotless/pull/699).

## [2.4.0] - 2020-09-17
### Added
* Added support for groovy formatting ([#698](https://github.com/diffplug/spotless/pull/697)).
* Added support for sql formatting ([#698](https://github.com/diffplug/spotless/pull/698)).

## [2.3.1] - 2020-09-12
### Fixed
* Improved JRE parsing to handle strings like `16-loom` (fixes [#693](https://github.com/diffplug/spotless/issues/693)).
* Added support for groovy formatting ([#697](https://github.com/diffplug/spotless/pull/697))

## [2.3.0] - 2020-09-11
### Added
* New option [`<toggleOffOn />`](README.md#spotlessoff-and-spotlesson) which allows the tags `spotless:off` and `spotless:on` to protect sections of code from the rest of the formatters ([#691](https://github.com/diffplug/spotless/pull/691)).
### Changed
* When applying license headers for the first time, we are now more lenient about parsing existing years from the header ([#690](https://github.com/diffplug/spotless/pull/690)).

## [2.2.0] - 2020-09-08
### Added
* `<googleJavaFormat>` default version is now `1.9` on JDK 11+, while continuing to be `1.7` on earlier JDKs. This is especially helpful to `<removeUnusedImports />`, since it always uses the default version of GJF (fixes [#681](https://github.com/diffplug/spotless/issues/681)).

## [2.1.0] - 2020-08-29
### Added
* Added support for  eclipse-jdt 4.14.0, 4.15.0 and 4.16.0 ([#678](https://github.com/diffplug/spotless/pull/678)).
### Changed
* Updated default eclipse-jdt from 4.13.0 to 4.16.0 ([#678](https://github.com/diffplug/spotless/pull/678)).

## [2.0.3] - 2020-08-21
### Fixed
* `<ktlint>` is now more robust when parsing version string for version-dependent implementation details, fixes [#668](https://github.com/diffplug/spotless/issues/668).

## [2.0.2] - 2020-08-10
### Changes
*  Bump default ktfmt from 0.13 to 0.16 ([#642](https://github.com/diffplug/spotless/pull/648)).

### Fixed
* `<importOrder />` was broken (fixes [#663](https://github.com/diffplug/spotless/issues/663)).
* `<ratchetFrom>` was broken when set at global level (fixes [#664](https://github.com/diffplug/spotless/issues/664)).

## [2.0.1] - 2020-07-04
### Fixed
* Git-native handling of line endings was broken, now fixed ([#639](https://github.com/diffplug/spotless/pull/639)).

## [2.0.0] - 2020-07-02
### Added
* You can now ratchet a project's style by limiting Spotless only to files which have changed since a given [git reference](https://javadoc.io/doc/org.eclipse.jgit/org.eclipse.jgit/5.6.1.202002131546-r/org/eclipse/jgit/lib/Repository.html#resolve-java.lang.String-), e.g. `ratchetFrom 'origin/main'`. ([#590](https://github.com/diffplug/spotless/pull/590))
* Huge speed improvement for multi-module projects thanks to improved cross-project classloader caching ([#571](https://github.com/diffplug/spotless/pull/571), fixes [#559](https://github.com/diffplug/spotless/issues/559)).
* If you specify `-DspotlessSetLicenseHeaderYearsFromGitHistory=true`, Spotless will perform an expensive search through git history to determine the oldest and newest commits for each file, and uses that to determine license header years. ([#626](https://github.com/diffplug/spotless/pull/626))
* `prettier` will now autodetect the parser (and formatter) to use based on the filename, unless you override this using `config` or `configFile` with the option `parser` or `filepath` ([#620](https://github.com/diffplug/spotless/pull/620)).
* Added ANTLR4 support ([#326](https://github.com/diffplug/spotless/issues/326)).
### Removed
* **BREAKING** the default includes for `<typescript>` and `<cpp>` were removed, and will now generate an error if an `<include>` is not specified.  There is no well-established convention for these languages in the maven ecosystem, and the performance of the default includes is far worse than a user-provided one.  If you dislike this change, please complain in [#634](https://github.com/diffplug/spotless/pull/634), it would not be a breaking change to bring the defaults back.
* **BREAKING** inside the `<cpp>` block, `<eclipse>` has been renamed to `<eclipseCdt>` to avoid any confusion with the java `<eclipse>` ([#636](https://github.com/diffplug/spotless/pull/636)).
* **BREAKING** the long-deprecated `<xml>` and `<css>` formats have been removed, in favor of the long-available [`<eclipseWtp>`](https://github.com/diffplug/spotless/tree/main/plugin-maven#eclipse-wtp) step which is available in every generic format ([#630](https://github.com/diffplug/spotless/pull/630)).
  * This probably doesn't affect you, but if it does, you just need to change `<xml>...` into `<formats><format><eclipseWtp><type>XML</type>...`
  * In [`1.15.0` (released 2018-09-23)](#1150---2018-09-23), we added support for `xml` and `css` formats using the Eclipse WTP.
  * In [`1.18.0` (released 2019-02-11)](#1180---2019-02-11), we deprecated these, in favor of the generic `eclipseWtp` step which is available for all generic formats.  This allows you to have multiple XML and CSS formats, rather than just one.
  * And now we removed them entirely.

## [1.31.3] - 2020-06-17
### Changed
* Nodejs-based formatters `prettier` and `tsfmt` now use native node instead of the J2V8 approach. ([#606](https://github.com/diffplug/spotless/pull/606))
  * This removes the dependency to the no-longer-maintained Linux/Windows/macOs variants of J2V8.
  * This enables spotless to use the latest `prettier` versions (instead of being stuck at prettier version <= `1.19.0`)
  * Bumped default versions, prettier `1.16.4` -> `2.0.5`, tslint `5.12.1` -> `6.1.2`
### Fixed
* `licenseHeader` is now more robust when parsing years from existing license headers. ([#593](https://github.com/diffplug/spotless/pull/593))

## [1.31.2] - 2020-06-01
### Fixed
* Shared library used by the nodejs-based steps used to be extracted into the user home directory, but now it is extracted into a temporary directory and deleted on VM shutdown. ([#586](https://github.com/diffplug/spotless/pull/586))
* If you specified a config file for a formatter, it used to be needlessly copied to a randomly-named file in the build folder.  This could cause performance to suffer, especially for [large multi-project builds that use eclipse](https://github.com/diffplug/spotless/issues/559). ([#572](https://github.com/diffplug/spotless/pull/572))
  * Note: if you are extracting config files from resource jars, we still have bad performance for this case, see [#559](https://github.com/diffplug/spotless/issues/559) for details.

## [1.31.1] - 2020-05-21
### Fixed
* If the encoding was set incorrectly, `spotless:apply` could clobber special characters.  Spotless now prevents this, and helps to suggest the correct encoding. ([#575](https://github.com/diffplug/spotless/pull/575))

## [1.31.0] - 2020-05-05
### Added
* Support for google-java-format 1.8 (requires build to run on Java 11+) ([#562](https://github.com/diffplug/spotless/issues/562))
* Support for ktfmt 0.13 (requires build to run on Java 11+) ([#569](https://github.com/diffplug/spotless/pull/569))
* `mvn spotless:apply` is now guaranteed to be idempotent, even if some of the formatters are not.  See [`PADDEDCELL.md` for details](https://github.com/diffplug/spotless/blob/main/PADDEDCELL.md) if you're curious. ([#565](https://github.com/diffplug/spotless/pull/565))
* Updated a bunch of dependencies, most notably jgit `5.5.0.201909110433-r` -> `5.7.0.202003110725-r`. ([#564](https://github.com/diffplug/spotless/pull/564))

## [1.30.0] - 2020-04-10
### Added
* Support for prettier ([#555](https://github.com/diffplug/spotless/pull/555)).

## [1.29.0] - 2020-04-02
### Added
* Support for tsfmt ([#548](https://github.com/diffplug/spotless/pull/548)).
### Fixed
* Eclipse-WTP formatter (web tools platform, not java) handles some character encodings incorrectly on OS with non-unicode default file encoding [#545](https://github.com/diffplug/spotless/issues/545). Fixed for Eclipse-WTP formatter Eclipse version 4.13.0 (default version).

## [1.28.0] - 2020-03-20
### Added
* Enable IntelliJ-compatible token `$today.year` for specifying the year in license header files. ([#542](https://github.com/diffplug/spotless/pull/542))
### Fixed
* Fix scala and kotlin maven config documentation.
* Eclipse-WTP formatter (web tools platform, not java) could encounter errors in parallel multiproject builds [#492](https://github.com/diffplug/spotless/issues/492). Fixed for Eclipse-WTP formatter Eclipse version 4.13.0 (default version).

## [1.27.0] - 2020-01-01
* Should be no changes whatsoever!  Released only for consistency with lib and plugin-gradle.

## [1.26.1] - 2019-11-27
* Revert the change in console display of errors from 1.26.0 ([#485](https://github.com/diffplug/spotless/pull/485)) because [of these problems](https://github.com/diffplug/spotless/pull/485#issuecomment-552925932).
* Bugfix: Fix NPE in EclipseXmlFormatterStepImpl ([#489](https://github.com/diffplug/spotless/pull/489))

## [1.26.0] - 2019-11-11
* Fix project URLs in poms. ([#478](https://github.com/diffplug/spotless/pull/478))
* Fix `ImportSorter` crashing with empty files. ([#474](https://github.com/diffplug/spotless/pull/474))
  * Fixes [#305](https://github.com/diffplug/spotless/issues/305) StringIndexOutOfBoundsException for empty Groovy file when performing importOrder
* Bugfix: CDT version `4.12.0` now properly uses `9.8`, whereas before it used `9.7`. ([#482](https://github.com/diffplug/spotless/pull/482#discussion_r341380884))
* Updated default eclipse-wtp from 4.12.0 to 4.13.0 ([#482](https://github.com/diffplug/spotless/pull/482))
* Updated default eclipse-groovy from 4.12.0 to 4.13.0 ([#482](https://github.com/diffplug/spotless/pull/482))
* Updated default eclipse-jdt from 4.12.0 to 4.13.0 ([#482](https://github.com/diffplug/spotless/pull/482))
* Updated default eclipse-cdt from 4.12.0 to 4.13.0 ([#482](https://github.com/diffplug/spotless/pull/482))
* Bump default version of KtLint from `0.34.2` to `0.35.0`. ([#473](https://github.com/diffplug/spotless/issues/473))
* Several improvements to the console display of formatting errors. ([#465](https://github.com/diffplug/spotless/pull/465))
    * Visualize \r and \n as ␍ and ␊ when possible ([#465](https://github.com/diffplug/spotless/pull/465))
    * Make end-of-lines visible when file contains whitespace and end-of-line issues at the same time ([#465](https://github.com/diffplug/spotless/pull/465))
    * Print actual diff line instead of "1 more lines that didn't fit" ([#467](https://github.com/diffplug/spotless/issues/467))

## [1.25.1] - 2019-10-07
* Fixed problem which could cause a stale `.jar` to be published. ([#471](https://github.com/diffplug/spotless/pull/471))

## [1.25.0] - 2019-10-06
* **KNOWN ISSUE:** published jar is the same as `1.24.3`, causes `Invalid plugin descriptor`. ([#470](https://github.com/diffplug/spotless/issues/470))
* Add support for ktlint `0.34+`, and bump default version from `0.32.0` to `0.34.2`. ([#469](https://github.com/diffplug/spotless/pull/469))

## [1.24.3] - 2019-09-23
* Update jgit from `5.3.2.201906051522-r` to `5.5.0.201909110433-r`. ([#445](https://github.com/diffplug/spotless/pull/445))
  * Fixes [#410](https://github.com/diffplug/spotless/issues/410) AccessDeniedException in MinGW/ GitBash.
  * Also fixes occasional [hang on NFS due to filesystem timers](https://github.com/diffplug/spotless/pull/407#issuecomment-514824364).
* Eclipse-based formatters used to leave temporary files around ([#447](https://github.com/diffplug/spotless/issues/447)). This is now fixed, but only for eclipse 4.12+, no back-port to older Eclipse formatter versions is planned. ([#451](https://github.com/diffplug/spotless/issues/451))
* Bumped `scalafmt` default version from `1.1.0` to `2.0.1`, since there are [bugs](https://github.com/diffplug/spotless/issues/454) in the old default ([#458](https://github.com/diffplug/spotless/pull/458)).

## [1.24.1] - 2019-08-12
* Fixes class loading issue with Java 9+ ([#426](https://github.com/diffplug/spotless/pull/426)).

## [1.24.0] - 2019-07-29
* Updated default eclipse-wtp from 4.8.0 to 4.12.0 ([#423](https://github.com/diffplug/spotless/pull/423)).
* Updated default eclipse-groovy from 4.10 to 4.12.0 ([#423](https://github.com/diffplug/spotless/pull/423)).
* Updated default eclipse-jdt from 4.11.0 to 4.12.0 ([#423](https://github.com/diffplug/spotless/pull/423)).
* Updated default eclipse-cdt from 4.11.0 to 4.12.0 ([#423](https://github.com/diffplug/spotless/pull/423)).
    * **KNOWN BUG - accidentally published CDT 9.7 rather than 9.8 fixed in 1.26.0**
* Added new maven coordinates for scalafmt 2.0.0+, maintains backwards compatability ([#415](https://github.com/diffplug/spotless/issues/415))

## [1.23.1] - 2019-06-17
* Fixes incorrect M2 cache directory path handling of Eclipse based formatters ([#401](https://github.com/diffplug/spotless/issues/401))
* Update jgit from `4.9.0.201710071750-r` to `5.3.2.201906051522-r` because gradle project is sometimes broken by `apache httpcomponents` in transitive dependency. ([#407](https://github.com/diffplug/spotless/pull/407))

## [1.23.0] - 2019-04-24
* Updated default ktlint from 0.21.0 to 0.32.0, and Maven coords to com.pinterest ([#394](https://github.com/diffplug/spotless/pull/394))

## [1.22.0] - 2019-04-15
* Updated default eclipse-cdt from 4.7.3a to 4.11.0 ([#390](https://github.com/diffplug/spotless/pull/390)).
* Added `-DspotlessFiles` switch to allow targeting specific files ([#392](https://github.com/diffplug/spotless/pull/392))

## [1.21.1] - 2019-03-29
* Fixes incorrect plugin and pom metadata in `1.21.0` ([#388](https://github.com/diffplug/spotless/issues/388)).

## [1.21.0] - 2019-03-28
* Updated default eclipse-wtp from 4.7.3b to 4.8.0 ([#382](https://github.com/diffplug/spotless/pull/382)).
* Updated default eclipse-groovy from 4.8.1 to 4.10.0 ([#382](https://github.com/diffplug/spotless/pull/382)).
* Updated default eclipse-jdt from 4.10.0 to 4.11.0 ([#384](https://github.com/diffplug/spotless/pull/384)).

## [1.20.0] - 2019-03-14
* Updated default eclipse-wtp from 4.7.3a to 4.7.3b ([#371](https://github.com/diffplug/spotless/pull/371)).
* Default behavior of XML formatter changed to ignore  external URIs ([#369](https://github.com/diffplug/spotless/issues/369)).
  * **WARNING RESOLVED: By default, xml formatter no longer downloads external entities. You can opt-in to resolve external entities by setting resolveExternalURI to true. However, if you do opt-in, be sure that all external entities are referenced over https and not http, or you may be vulnerable to XXE attacks.**

## [1.19.0] - 2019-03-11
**WARNING: xml formatter in this version may be vulnerable to XXE attacks, fixed in 1.20.0 (see [#358](https://github.com/diffplug/spotless/issues/358)).**

* Security fix: Updated groovy, c/c++, and eclipse WTP formatters so that they download their source jars securely using `https` rather than `http` ([#360](https://github.com/diffplug/spotless/issues/360)).
* Updated default eclipse-jdt from 4.9.0 to 4.10.0 ([#368](https://github.com/diffplug/spotless/pull/368))
* Add a skip parameter to apply mojo to enable to bypass it if desired. ([#367](https://github.com/diffplug/spotless/pull/367)).

## [1.18.0] - 2019-02-11
**WARNING: xml formatter in this version may be vulnerable to XXE attacks, fixed in 1.20.0 (see [#358](https://github.com/diffplug/spotless/issues/358)).**

* Provided eclipse-wtp formatters as part of custom source format element. ([#325](https://github.com/diffplug/spotless/pull/325)). This change obsoletes the CSS and XML source elements.
* Updated default google-java-format from 1.5 to 1.7 ([#335](https://github.com/diffplug/spotless/issues/335)).
* `<importOrder><file>somefile</file></importOrder>` is now lazy ([#218](https://github.com/diffplug/spotless/issues/218)).

## [1.17.0] - 2018-12-13
**WARNING: xml formatter in this version may be vulnerable to XXE attacks, fixed in 1.20.0 (see [#358](https://github.com/diffplug/spotless/issues/358)).**

* Updated default eclipse-jdt from 4.7.3a to 4.9.0 ([#316](https://github.com/diffplug/spotless/pull/316)). New version addresses enum-tab formatting bug in 4.8 ([#314](https://github.com/diffplug/spotless/issues/314)).

## [1.16.0] - 2018-10-30
**WARNING: xml formatter in this version may be vulnerable to XXE attacks, fixed in 1.20.0 (see [#358](https://github.com/diffplug/spotless/issues/358)).**

* Added support for Eclipse's CSS formatter from WTP ([#311](https://github.com/diffplug/spotless/pull/311)).

## [1.15.0] - 2018-09-23
**WARNING: xml formatter in this version may be vulnerable to XXE attacks, fixed in 1.20.0 (see [#358](https://github.com/diffplug/spotless/issues/358)).**

* Added `xml` support ([#140](https://github.com/diffplug/spotless/issues/140)) using formatter of Eclipse WTP 3.9.5 ([#241](https://github.com/diffplug/spotless/pull/241)).
* Added C/C++ support using formatter of Eclipse CDT 9.4.3 ([#232](https://github.com/diffplug/spotless/issues/232)).
* Skip `package-info.java` and `module-info.java` files from license header formatting. ([#273](https://github.com/diffplug/spotless/pull/273))
* Updated JSR305 annotation from 3.0.0 to 3.0.2 ([#274](https://github.com/diffplug/spotless/pull/274))
* Migrated from FindBugs annotations 3.0.0 to SpotBugs annotations 3.1.6 ([#274](https://github.com/diffplug/spotless/pull/274))
* Fix Maven version prerequisite in the generated POM ([#289](https://github.com/diffplug/spotless/pull/289))

## [1.14.0] - 2018-07-24
* Updated default eclipse-jdt from 4.7.2 to 4.7.3a ([#263](https://github.com/diffplug/spotless/issues/263)). New version fixes a bug preventing Java code formatting within JavaDoc comments ([#191](https://github.com/diffplug/spotless/issues/191)).
* Updated default groovy-eclipse from 4.6.3 to 4.8.0 ([#244](https://github.com/diffplug/spotless/pull/244)). New version allows to ignore internal formatter errors/warnings.
* Require 3.1.0+ version of Maven. ([#259](https://github.com/diffplug/spotless/pull/259))
* Fixed integration with latest versions of scalafmt. ([#260](https://github.com/diffplug/spotless/pull/260))

## [1.13.0] - 2018-06-01
* Fixed a bug in configuration file resolution on Windows when file is denoted by a URL. ([#254](https://github.com/diffplug/spotless/pull/254))

## [1.0.0.BETA5] - 2018-05-14
* Fixed a bug in `LicenseHeaderStep` which caused an exception with some malformed date-aware licenses. ([#222](https://github.com/diffplug/spotless/pull/222))
* Added support for Kotlin and Ktlint in Maven plugin ([#223](https://github.com/diffplug/spotless/pull/223)).
* Updated default ktlint from 0.14.0 to 0.21.0
* Added support for multiple generic formatters in Maven plugin ([#242](https://github.com/diffplug/spotless/pull/242)).

## [1.0.0.BETA4] - 2018-02-27
* Fixed published POM to include dependency on plexus-resources ([#213](https://github.com/diffplug/spotless/pull/213)).

## [1.0.0.BETA3] - 2018-02-26
* Improved support for multi-module Maven projects ([#210](https://github.com/diffplug/spotless/pull/210)).
* Added generic format support for maven-plugin ([#209](https://github.com/diffplug/spotless/pull/209)).

## [1.0.0.BETA2] - 2018-02-15
* Fix build to ensure that published versions never have snapshot deps ([#205](https://github.com/diffplug/spotless/pull/205)).

## [1.0.0.BETA1] - 2018-02-11
* Maven plugin written by [Konstantin Lutovich](https://github.com/lutovich).
* Full support for the Java and Scala formatters.
* Initial release, after user feedback we will ship `1.x`.<|MERGE_RESOLUTION|>--- conflicted
+++ resolved
@@ -3,19 +3,17 @@
 We adhere to the [keepachangelog](https://keepachangelog.com/en/1.0.0/) format (starting after version `1.27.0`).
 
 ## [Unreleased]
+### Added
+* A synthesis log with the number of considered files is added after each formatter execution ([#1507](https://github.com/diffplug/spotless/pull/1507))
 
 ## [2.31.0] - 2023-01-26
 ### Added
-<<<<<<< HEAD
-* A synthesis log with the number of considered files is added after each formatter execution [#1507](https://github.com/diffplug/spotless/pull/1507)
-=======
 * Prettier will now suggest to install plugins if a parser cannot be inferred from the file extension ([#1511](https://github.com/diffplug/spotless/pull/1511))
 * Jackson (`json` and `yaml`) has new `spaceBeforeSeparator` option
   * **POTENTIALLY BREAKING** `spaceBeforeSeparator` is defaulted to false while the formatter was behaving with `<spaceBeforeSeparator>true<spaceBeforeSeparator/>`
 * Introduce `<json><jackson/></json>` ([#1492](https://github.com/diffplug/spotless/pull/1492))
   * **POTENTIALLY BREAKING** `JacksonYaml` is now configured with a `Map<String, Boolean>` to configure features
 * Allow to specify node executable for node-based formatters using `nodeExecutable` parameter ([#1500](https://github.com/diffplug/spotless/pull/1500))
->>>>>>> f9b0c7bf
 ### Fixed
 * The default list of type annotations used by `formatAnnotations` has had 8 more annotations from the Checker Framework added [#1494](https://github.com/diffplug/spotless/pull/1494)
 * **POTENTIALLY BREAKING** Generate the correct qualifiedRuleId for Ktlint 0.48.x [#1495](https://github.com/diffplug/spotless/pull/1495)
